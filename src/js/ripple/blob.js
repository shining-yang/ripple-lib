<<<<<<< HEAD
var crypt   = require('./crypt').Crypt;
var request = require('superagent');
var async   = require('async');
var extend  = require("extend");

var BlobClient = {};
=======
var request = require('superagent');
var extend  = require('extend');
var crypt = require('./crypt').Crypt;
>>>>>>> 644ca2b4

//Blob object class
function BlobObj(url, id, key) {
  this.url  = url;
  this.id   = id;
  this.key  = key;
<<<<<<< HEAD
  this.data = {};  
  this.identity = new Identity(this);
=======
  this.data = { };
>>>>>>> 644ca2b4
};

// Blob operations
// Do NOT change the mapping of existing ops
BlobObj.ops = {
  // Special
  noop: 0,

  // Simple ops
  set: 16,
  unset: 17,
  extend: 18,

  // Meta ops
  push: 32,
  pop: 33,
  shift: 34,
  unshift: 35,
  filter: 36
};


BlobObj.opsReverseMap = [ ];

for (var name in BlobObj.ops) {
  BlobObj.opsReverseMap[BlobObj.ops[name]] = name;
}

<<<<<<< HEAD

//Identity fields
var identityRoot   = 'identityVault';
var identityFields = [
  'name',
  'entityType',
  'email',
  'phone',
  'address',
  'nationalID',
  'birthday',
  'birthplace'
];

var entityTypes = [
  'individual',
  'organization',
  'corporation'
]

var addressFields = [
  'contact',
  'line1',
  'line2',
  'city',
  'region',  //state/province/region
  'postalCode',
  'country'
];

var nationalIDFields = [
  'number',
  'type',
  'country',
];

var idTypeFields = [
  'ssn',
  'taxID',
  'passport',
  'driversLicense',
  'other'
];

/*
=======
/**
>>>>>>> 644ca2b4
 * Initialize a new blob object
 *
 * @param {function} fn - Callback function
 */

BlobObj.prototype.init = function(fn) {
  var self = this, url;

  if (self.url.indexOf('://') === -1) {
    self.url = 'http://' + url;
  }

  url = self.url + '/v1/blob/' + self.id;

  request.get(url, function(err, resp) {
    if (err || !resp.body || resp.body.result !== 'success') {
      return fn(new Error('Could not retrieve blob'));
    }

    self.revision = resp.body.revision;
    self.encrypted_secret = resp.body.encrypted_secret;

    if (!self.decrypt(resp.body.blob)) {
      return fn(new Error('Error while decrypting blob'));
    }

    //Apply patches
    if (resp.body.patches && resp.body.patches.length) {
      var successful = true;
      resp.body.patches.forEach(function(patch) {
        successful = successful && self.applyEncryptedPatch(patch);
      });

<<<<<<< HEAD
      fn(null, self);//return with newly decrypted blob      
    
  }).timeout(8000);  
};
=======
      if (successful) {
        self.consolidate();
      }
    }
>>>>>>> 644ca2b4

    //return with newly decrypted blob
    fn(null, self);
  }).timeout(8000);
};

/**
 * Consolidate -
 * Consolidate patches as a new revision
 *
 * @param {function} fn - Callback function
 */

BlobObj.prototype.consolidate = function(fn) {
  // Callback is optional
  if (typeof fn !== 'function') {
    fn = function(){};
  }

  //console.log('client: blob: consolidation at revision', this.revision);
  var encrypted = this.encrypt();

  var config = {
    method: 'POST',
    url: this.url + '/v1/blob/consolidate',
    dataType: 'json',
    data: {
      blob_id: this.id,
      data: encrypted,
      revision: this.revision
    },
  };

  var signed = crypt.signRequestHmac(config, this.data.auth_secret, this.id);

  request.post(signed.url)
    .send(signed.data)
    .end(function(err, resp) {
      // XXX Add better error information to exception
      if (err) {
        fn(new Error('Failed to consolidate blob - XHR error'));
      } else if (resp.body && resp.body.result === 'success') {
        fn(null, resp.body);
      } else {
        fn(new Error('Failed to consolidate blob'));
      }
  });
};

/**
 * ApplyEncryptedPatch -
 * save changes from a downloaded patch to the blob
 *
 * @param {string} patch - encrypted patch string
 */

BlobObj.prototype.applyEncryptedPatch = function(patch) {
  try {
    var args = JSON.parse(crypt.decrypt(this.key, patch));
    var op   = args.shift();
    var path = args.shift();

    this.applyUpdate(op, path, args);
    this.revision++;

    return true;
  } catch (err) {
    //console.log('client: blob: failed to apply patch:', err.toString());
    //console.log(err.stack);
    return false;
  }
};
<<<<<<< HEAD

=======
>>>>>>> 644ca2b4

/**
 * Encrypt secret with unlock key
 *
 * @param {string} secretUnlockkey
 */

BlobObj.prototype.encryptSecret = function(secretUnlockKey, secret) {
  return crypt.encrypt(secretUnlockKey, secret);
};

/**
 * Decrypt secret with unlock key
 *
 * @param {string} secretUnlockkey
 */

BlobObj.prototype.decryptSecret = function(secretUnlockKey) {
  return crypt.decrypt(secretUnlockKey, this.encrypted_secret);
};

/**
 * Decrypt blob with crypt key
 *
 * @param {string} data - encrypted blob data
 */

BlobObj.prototype.decrypt = function(data) {
  try {
    this.data = JSON.parse(crypt.decrypt(this.key, data));
    return this;
  } catch (e) {
    //console.log('client: blob: decryption failed', e.toString());
    //console.log(e.stack);
    return false;
  }
};

/**
 * Encrypt blob with crypt key
 */

BlobObj.prototype.encrypt = function() {
// Filter Angular metadata before encryption
//  if ('object' === typeof this.data &&
//      'object' === typeof this.data.contacts)
//    this.data.contacts = angular.fromJson(angular.toJson(this.data.contacts));

  return crypt.encrypt(this.key, JSON.stringify(this.data));
};

/**
 * Encrypt recovery key
 *
 * @param {string} secret
 * @param {string} blobDecryptKey
 */

BlobObj.prototype.encryptBlobCrypt = function(secret, blobDecryptKey) {
  var recoveryEncryptionKey = crypt.deriveRecoveryEncryptionKeyFromSecret(secret);
  return crypt.encrypt(recoveryEncryptionKey, blobDecryptKey);
};

/**
 * Decrypt recovery key
 *
 * @param {string} secret
 */

BlobObj.prototype.decryptBlobCrypt = function(secret) {
  var recoveryEncryptionKey = crypt.deriveRecoveryEncryptionKeyFromSecret(secret);
  return crypt.decrypt(recoveryEncryptionKey, this.encrypted_blobdecrypt_key);
};

/**** Blob updating functions ****/

/**
 * Set blob element
 */

BlobObj.prototype.set = function(pointer, value, fn) {
  this.applyUpdate('set', pointer, [value]);
  this.postUpdate('set', pointer, [value], fn);
};

/**
 * Remove blob element
 */

BlobObj.prototype.unset = function(pointer, fn) {
  this.applyUpdate('unset', pointer, []);
  this.postUpdate('unset', pointer, [], fn);
};

/**
 * Extend blob object
 */

BlobObj.prototype.extend = function(pointer, value, fn) {
  this.applyUpdate('extend', pointer, [value]);
  this.postUpdate('extend', pointer, [value], fn);
};

/**
 * Prepend blob array
 */

BlobObj.prototype.unshift = function(pointer, value, fn) {
  this.applyUpdate('unshift', pointer, [value]);
  this.postUpdate('unshift', pointer, [value], fn);
};

/**
 * Filter the row(s) from an array.
 *
 * This method will find any entries from the array stored under `pointer` and
 * apply the `subcommands` to each of them.
 *
 * The subcommands can be any commands with the pointer parameter left out.
 */

BlobObj.prototype.filter = function(pointer, field, value, subcommands, callback) {
  var args = Array.prototype.slice.apply(arguments);

  if (typeof args[args.length - 1] === 'function') {
    callback = args.pop();
  }

  args.shift();

  // Normalize subcommands to minimize the patch size
  args = args.slice(0, 2).concat(normalizeSubcommands(args.slice(2), true));

  this.applyUpdate('filter', pointer, args);
  this.postUpdate('filter', pointer, args, callback);
};

/**
 * Apply udpdate to the blob
 */

BlobObj.prototype.applyUpdate = function(op, path, params) {
  // Exchange from numeric op code to string
  if (typeof op === 'number') {
    op = BlobObj.opsReverseMap[op];
  }

  if (typeof op !== 'string') {
    throw new Error('Blob update op code must be a number or a valid op id string');
  }

  // Separate each step in the 'pointer'
  var pointer = path.split('/');
  var first = pointer.shift();

  if (first !== '') {
    throw new Error('Invalid JSON pointer: '+path);
  }

  this._traverse(this.data, pointer, path, op, params);
};

//for applyUpdate function
BlobObj.prototype._traverse = function(context, pointer, originalPointer, op, params) {
  var _this = this;
  var part = _this.unescapeToken(pointer.shift());

  if (Array.isArray(context)) {
    if (part === '-') {
      part = context.length;
    } else if (part % 1 !== 0 && part >= 0) {
      throw new Error('Invalid pointer, array element segments must be a positive integer, zero or '-'');
    }
  } else if (typeof context !== 'object') {
    return null;
  } else if (!context.hasOwnProperty(part)) {
    // Some opcodes create the path as they're going along
    if (op === 'set') {
      context[part] = {};
    } else if (op === 'unshift') {
      context[part] = [];
    } else {
      return null;
    }
  }

  if (pointer.length !== 0) {
    return this._traverse(context[part], pointer, originalPointer, op, params);
  }

  switch (op) {
    case 'set':
      context[part] = params[0];
      break;
    case 'unset':
      if (Array.isArray(context)) {
        context.splice(part, 1);
      } else {
        delete context[part];
      }
      break;
    case 'extend':
      if (typeof context[part] !== 'object') {
        throw new Error('Tried to extend a non-object');
      }
      extend(true, context[part], params[0]);
      break;
    case 'unshift':
      if (typeof context[part] === 'undefined') {
        context[part] = [ ];
      } else if (!Array.isArray(context[part])) {
        throw new Error('Operator "unshift" must be applied to an array.');
      }
      context[part].unshift(params[0]);
      break;
    case 'filter':
      if (Array.isArray(context[part])) {
        context[part].forEach(function(element, i) {
          if (typeof element === 'object' && element.hasOwnProperty(params[0]) && element[params[0]] === params[1]) {
            var subpointer = originalPointer + '/' + i;
            var subcommands = normalizeSubcommands(params.slice(2));

            subcommands.forEach(function(subcommand) {
              var op = subcommand[0];
              var pointer = subpointer + subcommand[1];
              _this.applyUpdate(op, pointer, subcommand.slice(2));
            });
          }
        });
      }
      break;
    default:
      throw new Error('Unsupported op '+op);
  }
};

BlobObj.prototype.escapeToken = function(token) {
  return token.replace(/[~\/]/g, function(key) {
    return key === '~' ? '~0' : '~1';
  });
};

BlobObj.prototype.unescapeToken = function(str) {
  return str.replace(/~./g, function(m) {
    switch (m) {
      case '~0':
        return '~';
      case '~1':
        return '/';
    }
    throw new Error('Invalid tilde escape: ' + m);
  });
};

/**
 * Sumbit update to blob vault
 */

BlobObj.prototype.postUpdate = function(op, pointer, params, fn) {
  // Callback is optional
  if (typeof fn !== 'function') {
    fn = function(){};
  }

  if (typeof op === 'string') {
    op = BlobObj.ops[op];
  }

  if (typeof op !== 'number') {
    throw new Error('Blob update op code must be a number or a valid op id string');
  }

  if (op < 0 || op > 255) {
    throw new Error('Blob update op code out of bounds');
  }

  //console.log('client: blob: submitting update', BlobObj.opsReverseMap[op], pointer, params);

  params.unshift(pointer);
  params.unshift(op);

  var config = {
    method: 'POST',
    url: this.url + '/v1/blob/patch',
    dataType: 'json',
    data: {
      blob_id: this.id,
      patch: crypt.encrypt(this.key, JSON.stringify(params))
    }
  };

  var signed = crypt.signRequestHmac(config, this.data.auth_secret, this.id);

  request.post(signed.url)
  .send(signed.data)
  .end(function(err, resp) {
    if (err) {
      fn(new Error('Patch could not be saved - XHR error'));
    } else if (!resp.body || resp.body.result !== 'success') {
      fn(new Error('Patch could not be saved - bad result')); 
    } else {
      fn(null, resp.body);
    }
  });
};

/***** helper functions *****/

function normalizeSubcommands(subcommands, compress) {
  // Normalize parameter structure
  if (/(number|string)/.test(typeof subcommands[0])) {
    // Case 1: Single subcommand inline
    subcommands = [subcommands];
  } else if (subcommands.length === 1 && Array.isArray(subcommands[0]) && /(number|string)/.test(typeof subcommands[0][0])) {
    // Case 2: Single subcommand as array
    // (nothing to do)
  } else if (Array.isArray(subcommands[0])) {
    // Case 3: Multiple subcommands as array of arrays
    subcommands = subcommands[0];
  }

  // Normalize op name and convert strings to numeric codes
  subcommands = subcommands.map(function(subcommand) {
    if (typeof subcommand[0] === 'string') {
      subcommand[0] = BlobObj.ops[subcommand[0]];
    }

    if (typeof subcommand[0] !== 'number') {
      throw new Error('Invalid op in subcommand');
    }

    if (typeof subcommand[1] !== 'string') {
      throw new Error('Invalid path in subcommand');
    }

    return subcommand;
  });

  if (compress) {
    // Convert to the minimal possible format
    if (subcommands.length === 1) {
      return subcommands[0];
    } else {
      return [subcommands];
    }
  } else {
    return subcommands;
  }
<<<<<<< HEAD
}


/***** identity ****/

/** 
 * Identity class
 * 
 */
var Identity = function (blob) {
  var self  = this;
  self.blob = blob;
  
  //make sure the identity setup is valid
  self.validate = function(fn) {
    if (!self.blob) return fn(new Error("Identity must be associated with a blob"));
    else if (!self.blob.data) return fn(new Error("Invalid Blob"));  
    else if (!self.blob.data[identityRoot]) {
      self.blob.set(identityRoot, {}, function(err, res){
        if (err) return fn(err);
        else     return fn(null, true);
      }); 
    } else return fn(null, true);
  };
}; 
=======
};
>>>>>>> 644ca2b4


/**
 * getFullAddress
 * returns the address formed into a text string
 * @param {string} key - Encryption key
 */
Identity.prototype.getFullAddress = function (key) {
  if (!this.blob || 
      !this.blob.data || 
      !this.blob.data[identityRoot] ||
      !this.blob.data[identityRoot].address) {
    return "";
  }     
  
  var address = this.get('address', key);
  var text    = "";
  
  if (address.value.contact)    text += address.value.contact;
  if (address.value.line1)      text += " " + address.value.line1;
  if (address.value.line2)      text += " " + address.value.line2;
  if (address.value.city)       text += " " + address.value.city;
  if (address.value.region)     text += " " + address.value.region;
  if (address.value.postalCode) text += " " + address.value.postalCode;
  if (address.value.country)    text += " " + address.value.country;
  return text;
};

/**
 * getAll
 * get and decrypt all identity fields
 * @param {string} key  - Encryption key
 * @param {function} fn - Callback function
 */
Identity.prototype.getAll = function (key) {

  if (!this.blob || !this.blob.data || !this.blob.data[identityRoot]) {
    return {};
  }   
  
  var result = {}, identity = this.blob.data[identityRoot];
  for (var i in identity) {
    result[i] = this.get(i, key);
  }
  
  return result;
};


/**
 * get
 * get and decrypt a single identity field
 * @param {string} pointer - Field to retrieve
 * @param {string} key     - Encryption key
 */
Identity.prototype.get = function (pointer, key) {
  if (!this.blob || !this.blob.data || !this.blob.data[identityRoot]) {
    return null;
  }
  
  var data = this.blob.data[identityRoot][pointer];
  if (data && data.encrypted) {
    return decrypt(key, data);
    
  } else if (data) {
    return data;
    
  } else {
    return null;
  }
  
  function decrypt (key, data) {
    var value;
    var result = {encrypted : true};
    
    try {
      value = crypt.decrypt(key, data.value);
    } catch (e) {
      result.value  = data.value;
      result.error  = e; 
      return result;
    }
    
    try {
      result.value = JSON.parse(value);
    } catch (e) {
      result.value = value;
    }
    
    return result;
  }
};

/**
 * set
 * set and encrypt a single identity field.
 * @param {string} pointer - Field to set
 * @param {string} key     - Encryption key
 * @param {string} value   - Unencrypted data
 * @param {function} fn    - Callback function
 */
Identity.prototype.set = function (pointer, key, value, fn) {
  var self = this;

  //check fields for validity
  if (identityFields.indexOf(pointer) === -1) {
    return fn(new Error("invalid identity field"));   
  
  //validate address fields  
  } else if (pointer === 'address') {
    if (typeof value !== 'object') {
      return fn(new Error("address must be an object"));   
    }
    
    for (var addressField in value) {
      if (addressFields.indexOf(addressField) === -1) {
        return fn(new Error("invalid address field"));   
      }
    }
  
  //validate nationalID fields  
  } else if (pointer === 'nationalID') {
    if (typeof value !== 'object') {
      return fn(new Error("nationalID must be an object"));   
    }
    
    for (var idField in value) {
      if (nationalIDFields.indexOf(idField) === -1) {
        return fn(new Error("invalid nationalID field"));   
      }
      
      if (idField === 'type') {
        for (var idType in value.type) {
          if (idTypeFields.indexOf(idType) === -1) {
            return fn(new Error("invalid nationalID type"));   
          }  
        }      
      }
    }   
    
  //validate entity type   
  } else if (pointer === 'entityType') {
    if (entityTypes.indexOf(value) === -1) {
      return fn(new Error("invalid entity type"));   
    }     
  }
  
  this.validate(function(err, res){
    if (err) return fn(err);
    
    //NOTE: currently we will overwrite if it already exists
    //the other option would be to require decrypting with the
    //existing key as a form of authorization
    //var current = self.get(pointer, key);  
    //if (current && current.error) {
    //  return fn ? fn(current.error) : undefined;
    //}
    
    var data = {};
    data[pointer] = {
      encrypted : key ? true : false,
      value     : key ? encrypt(key, value) : value  
    };
    
    self.blob.extend("/" + identityRoot, data, fn);
  });
  
  function encrypt (key, value) {
    if (typeof value === 'object') value = JSON.stringify(value);
    return crypt.encrypt(key, value);
  }
};


/**
 * unset
 * remove a single identity field - will only be removed
 * with a valid decryption key
 * @param {string} pointer - Field to remove
 * @param {string} key     - Encryption key
 * @param {function} fn    - Callback function
 */
Identity.prototype.unset = function (pointer, key, fn) {
  
  //NOTE: this is rather useless since you can overwrite
  //without an encryption key
  var data = this.get(pointer, key);
  if (data && data.error) {
    return fn(data.error);
  }
  
  this.blob.unset("/" + identityRoot+"/" + pointer, fn);
};



/***** blob client methods ****/

/**
 * Blob object class
<<<<<<< HEAD
 */ 
BlobClient.Blob = BlobObj;
=======
 */

exports.Blob = BlobObj
>>>>>>> 644ca2b4

/**
 * Get ripple name for a given address
 */
<<<<<<< HEAD
module.exports.getRippleName = function (url, address, fn) {
  
  if (!crypt.isValidAddress(address)) return fn (new Error("Invalid ripple address"));
  request.get(url + '/v1/user/' + address, function(err, resp){
    if (err) return fn(new Error("Unable to access vault sever"));
    else if (resp.body && resp.body.username) return fn(null, resp.body.username);
    else if (resp.body && resp.body.exists === false) return fn (new Error("No ripple name for this address"));
    else return fn(new Error("Unable to determine if ripple name exists"));
  }); 
}; 
=======
>>>>>>> 644ca2b4

exports.getRippleName = function(url, address, fn) {
  if (!crypt.isValidAddress(address)) {
    return fn (new Error('Invalid ripple address'));
  }

  request.get(url + '/v1/user/' + address, function(err, resp){
    if (err) {
      fn(new Error('Unable to access vault sever'));
    } else if (resp.body && resp.body.username) {
      fn(null, resp.body.username);
    } else if (resp.body && resp.body.exists === false) {
      fn (new Error('No ripple name for this address'));
    } else {
      fn(new Error('Unable to determine if ripple name exists'));
    }
  });
};

/**
 * Retrive a blob with url, id and key
 */
<<<<<<< HEAD
BlobClient.get = function (url, id, crypt, fn) {
  var blob = new BlobObj(url, id, crypt);
  blob.init(fn);
};

=======

exports.get = function(url, id, crypt, fn) {
  var blob = new BlobObj(url, id, crypt);
  blob.init(fn);
};
>>>>>>> 644ca2b4

/**
 * Verify email address
 */
<<<<<<< HEAD
BlobClient.verify = function (url, username, token, fn) {
  url += '/v1/user/' + username + '/verify/' + token;
  request.get(url, function(err, resp){
    if (err) return fn(err);
    else if (resp.body && resp.body.result === 'success') return fn(null, data);
    else return fn(new Error("Failed to verify the account"));  
  }); 
};

=======

exports.verify = function(url, username, token, fn) {
  url += '/v1/user/' + username + '/verify/' + token;
  request.get(url, function(err, resp){
    if (err) {
      fn(err);
    } else if (resp.body && resp.body.result === 'success') {
      fn(null, data);
    } else {
      fn(new Error('Failed to verify the account'));
    }
  });
};
>>>>>>> 644ca2b4

/**
 * Create a blob object
 *
 * @param {object} options
 * @param {string} options.url
 * @param {string} options.id
 * @param {string} options.crypt
 * @param {string} options.unlock
 * @param {string} options.username
 * @param {string} options.masterkey
 * @param {object} options.oldUserBlob
 * @param {function} fn
 */
<<<<<<< HEAD
BlobClient.create = function (options, fn) {
  
  var blob      = new BlobObj(options.url, options.id, options.crypt);
  
=======

exports.create = function(options, fn) {
  var blob = new BlobObj(options.url, options.id, options.crypt);

>>>>>>> 644ca2b4
  blob.revision = 0;

  blob.data = {
    auth_secret: crypt.createSecret(8),
    account_id: crypt.getAddress(options.masterkey),
    email: options.email,
    contacts: [],
    created: (new Date()).toJSON()
  };

  blob.encrypted_secret = blob.encryptSecret(options.unlock, options.masterkey);

  // Migration
  if (options.oldUserBlob) {
    blob.data.contacts = options.oldUserBlob.data.contacts;
  }

  //post to the blob vault to create
  var config = {
    method: 'POST',
    url: options.url + '/v1/user',
    data: {
      blob_id: options.id,
      username: options.username,
      address: blob.data.account_id,
      auth_secret: blob.data.auth_secret,
      data: blob.encrypt(),
      email: options.email,
      hostlink: options.activateLink,
      encrypted_blobdecrypt_key: blob.encryptBlobCrypt(options.masterkey, options.crypt),
      encrypted_secret: blob.encrypted_secret
    }
  };

  var signed = crypt.signRequestAsymmetric(config, options.masterkey, blob.data.account_id, options.id);

  request.post(signed)
    .send(signed.data)
    .end(function(err, resp) {
<<<<<<< HEAD
      if (err) return fn(err);
      else if (resp.body && resp.body.result === 'success') return fn(null, blob,resp.body);
      else return fn(new Error("Could not create blob"));
  }); 
};

module.exports.BlobClient = BlobClient;
=======
      if (err) {
        fn(err);
      } else if (resp.body && resp.body.result === 'success') {
        fn(null, blob,resp.body);
      } else {
        fn(new Error('Could not create blob'));
      }
    });
};
>>>>>>> 644ca2b4
<|MERGE_RESOLUTION|>--- conflicted
+++ resolved
@@ -1,27 +1,16 @@
-<<<<<<< HEAD
 var crypt   = require('./crypt').Crypt;
 var request = require('superagent');
-var async   = require('async');
 var extend  = require("extend");
 
 var BlobClient = {};
-=======
-var request = require('superagent');
-var extend  = require('extend');
-var crypt = require('./crypt').Crypt;
->>>>>>> 644ca2b4
 
 //Blob object class
 function BlobObj(url, id, key) {
-  this.url  = url;
-  this.id   = id;
-  this.key  = key;
-<<<<<<< HEAD
-  this.data = {};  
+  this.url      = url;
+  this.id       = id;
+  this.key      = key; 
   this.identity = new Identity(this);
-=======
-  this.data = { };
->>>>>>> 644ca2b4
+  this.data     = { };
 };
 
 // Blob operations
@@ -49,8 +38,6 @@
 for (var name in BlobObj.ops) {
   BlobObj.opsReverseMap[BlobObj.ops[name]] = name;
 }
-
-<<<<<<< HEAD
 
 //Identity fields
 var identityRoot   = 'identityVault';
@@ -95,10 +82,7 @@
   'other'
 ];
 
-/*
-=======
-/**
->>>>>>> 644ca2b4
+/**
  * Initialize a new blob object
  *
  * @param {function} fn - Callback function
@@ -132,17 +116,10 @@
         successful = successful && self.applyEncryptedPatch(patch);
       });
 
-<<<<<<< HEAD
-      fn(null, self);//return with newly decrypted blob      
-    
-  }).timeout(8000);  
-};
-=======
       if (successful) {
         self.consolidate();
       }
     }
->>>>>>> 644ca2b4
 
     //return with newly decrypted blob
     fn(null, self);
@@ -215,10 +192,6 @@
     return false;
   }
 };
-<<<<<<< HEAD
-
-=======
->>>>>>> 644ca2b4
 
 /**
  * Encrypt secret with unlock key
@@ -567,7 +540,6 @@
   } else {
     return subcommands;
   }
-<<<<<<< HEAD
 }
 
 
@@ -577,6 +549,7 @@
  * Identity class
  * 
  */
+
 var Identity = function (blob) {
   var self  = this;
   self.blob = blob;
@@ -593,16 +566,13 @@
     } else return fn(null, true);
   };
 }; 
-=======
-};
->>>>>>> 644ca2b4
-
 
 /**
  * getFullAddress
  * returns the address formed into a text string
  * @param {string} key - Encryption key
  */
+
 Identity.prototype.getFullAddress = function (key) {
   if (!this.blob || 
       !this.blob.data || 
@@ -630,6 +600,7 @@
  * @param {string} key  - Encryption key
  * @param {function} fn - Callback function
  */
+
 Identity.prototype.getAll = function (key) {
 
   if (!this.blob || !this.blob.data || !this.blob.data[identityRoot]) {
@@ -643,7 +614,6 @@
   
   return result;
 };
-
 
 /**
  * get
@@ -651,6 +621,7 @@
  * @param {string} pointer - Field to retrieve
  * @param {string} key     - Encryption key
  */
+
 Identity.prototype.get = function (pointer, key) {
   if (!this.blob || !this.blob.data || !this.blob.data[identityRoot]) {
     return null;
@@ -697,6 +668,7 @@
  * @param {string} value   - Unencrypted data
  * @param {function} fn    - Callback function
  */
+
 Identity.prototype.set = function (pointer, key, value, fn) {
   var self = this;
 
@@ -769,7 +741,6 @@
   }
 };
 
-
 /**
  * unset
  * remove a single identity field - will only be removed
@@ -778,6 +749,7 @@
  * @param {string} key     - Encryption key
  * @param {function} fn    - Callback function
  */
+
 Identity.prototype.unset = function (pointer, key, fn) {
   
   //NOTE: this is rather useless since you can overwrite
@@ -790,37 +762,17 @@
   this.blob.unset("/" + identityRoot+"/" + pointer, fn);
 };
 
-
-
 /***** blob client methods ****/
 
 /**
  * Blob object class
-<<<<<<< HEAD
  */ 
-BlobClient.Blob = BlobObj;
-=======
- */
-
-exports.Blob = BlobObj
->>>>>>> 644ca2b4
+ 
+exports.Blob = BlobObj;
 
 /**
  * Get ripple name for a given address
  */
-<<<<<<< HEAD
-module.exports.getRippleName = function (url, address, fn) {
-  
-  if (!crypt.isValidAddress(address)) return fn (new Error("Invalid ripple address"));
-  request.get(url + '/v1/user/' + address, function(err, resp){
-    if (err) return fn(new Error("Unable to access vault sever"));
-    else if (resp.body && resp.body.username) return fn(null, resp.body.username);
-    else if (resp.body && resp.body.exists === false) return fn (new Error("No ripple name for this address"));
-    else return fn(new Error("Unable to determine if ripple name exists"));
-  }); 
-}; 
-=======
->>>>>>> 644ca2b4
 
 exports.getRippleName = function(url, address, fn) {
   if (!crypt.isValidAddress(address)) {
@@ -843,36 +795,17 @@
 /**
  * Retrive a blob with url, id and key
  */
-<<<<<<< HEAD
+
 BlobClient.get = function (url, id, crypt, fn) {
   var blob = new BlobObj(url, id, crypt);
   blob.init(fn);
 };
 
-=======
-
-exports.get = function(url, id, crypt, fn) {
-  var blob = new BlobObj(url, id, crypt);
-  blob.init(fn);
-};
->>>>>>> 644ca2b4
-
 /**
  * Verify email address
  */
-<<<<<<< HEAD
-BlobClient.verify = function (url, username, token, fn) {
-  url += '/v1/user/' + username + '/verify/' + token;
-  request.get(url, function(err, resp){
-    if (err) return fn(err);
-    else if (resp.body && resp.body.result === 'success') return fn(null, data);
-    else return fn(new Error("Failed to verify the account"));  
-  }); 
-};
-
-=======
-
-exports.verify = function(url, username, token, fn) {
+
+BlobClient.verify = function(url, username, token, fn) {
   url += '/v1/user/' + username + '/verify/' + token;
   request.get(url, function(err, resp){
     if (err) {
@@ -884,7 +817,6 @@
     }
   });
 };
->>>>>>> 644ca2b4
 
 /**
  * Create a blob object
@@ -899,17 +831,10 @@
  * @param {object} options.oldUserBlob
  * @param {function} fn
  */
-<<<<<<< HEAD
-BlobClient.create = function (options, fn) {
-  
-  var blob      = new BlobObj(options.url, options.id, options.crypt);
-  
-=======
-
-exports.create = function(options, fn) {
+
+BlobClient.create = function(options, fn) {
   var blob = new BlobObj(options.url, options.id, options.crypt);
 
->>>>>>> 644ca2b4
   blob.revision = 0;
 
   blob.data = {
@@ -949,15 +874,6 @@
   request.post(signed)
     .send(signed.data)
     .end(function(err, resp) {
-<<<<<<< HEAD
-      if (err) return fn(err);
-      else if (resp.body && resp.body.result === 'success') return fn(null, blob,resp.body);
-      else return fn(new Error("Could not create blob"));
-  }); 
-};
-
-module.exports.BlobClient = BlobClient;
-=======
       if (err) {
         fn(err);
       } else if (resp.body && resp.body.result === 'success') {
@@ -967,4 +883,5 @@
       }
     });
 };
->>>>>>> 644ca2b4
+
+exports.BlobClient = BlobClient;